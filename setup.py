--- conflicted
+++ resolved
@@ -31,13 +31,8 @@
 
 
 setuptools.setup(
-<<<<<<< HEAD
-    name=PACKAGE_NAME, # Replace with your own username
-    version="0.2.0rc3",
-=======
     name=PACKAGE_NAME,
     version=version,
->>>>>>> 621a25aa
     author="Apache - SDAP",
     author_email="dev@sdap.apache.org",
     description="a helper to ingest data in sdap",
